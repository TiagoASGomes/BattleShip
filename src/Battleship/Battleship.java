--- conflicted
+++ resolved
@@ -178,7 +178,19 @@
 
     }
 
-<<<<<<< HEAD
+    /**
+     * Waits until the required number of players are connected before starting the game.
+     * Checks continuously for player connection at a short interval.
+     */
+    private void checkPlayersConnected() {
+        while (checkPlayersNotConnected()) {
+            try {
+                Thread.sleep(100);
+            } catch (InterruptedException e) {
+                throw new RuntimeException(e);
+            }
+        }
+    }
     private void sendMapMessage(int rand) {
         if (choices.get(0).equals(choices.get(1))) {
             broadCast(Messages.SAME_CHOICE);
@@ -194,22 +206,6 @@
         players.get(1).sendMessage(sameChoice);
     }
 
-=======
-    /**
-     * Waits until the required number of players are connected before starting the game.
-     * Checks continuously for player connection at a short interval.
-     */
->>>>>>> ebff2e13
-    private void checkPlayersConnected() {
-        while (checkPlayersNotConnected()) {
-            try {
-                Thread.sleep(100);
-            } catch (InterruptedException e) {
-                throw new RuntimeException(e);
-            }
-        }
-    }
-
     /**
      * Submits a chosen map type to the list of available choices.
      *
@@ -241,24 +237,11 @@
             player.sendMessage(Printer.createMap(player));
         }
     }
-
-<<<<<<< HEAD
-=======
-    /**
-     * Retrieves the list of player handlers participating in the game.
-     *
-     * @return The list of player handlers.
-     */
-    public List<PlayerHandler> getPlayers() {
-        return players;
-    }
-
     /**
      * Checks if any player is not ready to proceed with the game.
      *
      * @return True if at least one player is not ready, false otherwise.
      */
->>>>>>> ebff2e13
     private boolean checkPlayersNotReady() {
         for (PlayerHandler player : players) {
             if (!player.isReady()) {
