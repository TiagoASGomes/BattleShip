--- conflicted
+++ resolved
@@ -269,7 +269,6 @@
             return false;
         }
 
-<<<<<<< HEAD
         public boolean allShipsSinked() {
             for (Ship ship : character.getPlayerShips()) {
                 if (!ship.isSinked()) {
@@ -277,7 +276,8 @@
                 }
             }
             return true;
-=======
+        }
+
         public void winPoint(Battleship.PlayerHandler otherPlayer
         ) {
             PlayerPoints.setPlayerPoints(PlayerPoints.getPlayerPoints() + pointForHit);
@@ -289,7 +289,6 @@
                     break;
                 }
             }
->>>>>>> c21e8d8f
         }
     }
 
