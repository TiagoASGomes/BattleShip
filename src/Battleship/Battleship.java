package Battleship;

import Battleship.Character.Character;
import Battleship.Character.CharacterFactory;
import Battleship.Character.CharacterType;
import Battleship.Maps.MapType;
import Battleship.ships.Ship;
import MessagesAndPrinter.Messages;
import MessagesAndPrinter.Printer;
import commands.GameCommands;
import commands.MineCommand;
import commands.PreparationCommand;

import java.io.BufferedReader;
import java.io.IOException;
import java.io.InputStreamReader;
import java.io.PrintWriter;
import java.net.Socket;
import java.util.ArrayList;
import java.util.Arrays;
import java.util.List;
import java.util.Random;
import java.util.concurrent.CopyOnWriteArrayList;
import java.util.concurrent.ExecutorService;
import java.util.concurrent.Executors;

import static Battleship.PlayerPoints.pointForHit;
import static Battleship.PlayerPoints.pointForSinking;

public class Battleship implements Runnable {

    private boolean open = true;
    private final List<PlayerHandler> players = new CopyOnWriteArrayList<>();
    private ExecutorService service;


    public Battleship(Socket client) {
        players.add(new PlayerHandler(client));
    }


    @Override
    public void run() {

        service = Executors.newFixedThreadPool(2);
        while (checkPlayersNotConnected()) {
            try {
                Thread.sleep(500);
            } catch (InterruptedException e) {
                throw new RuntimeException(e);
            }
        }

        List<MapType> choices = new CopyOnWriteArrayList<>();
        try {
            choices.add(players.get(0).chooseMap());
            choices.add(players.get(1).chooseMap());
        } catch (IOException e) {
            throw new RuntimeException(e);
        }
        for (int i = 0; i < choices.size(); i++) {
            int rand = new Random().nextInt(2);
            choices.get(rand);
            players.get(0).setType(choices.get(rand));
            players.get(1).setType(choices.get(rand));

        }

        while (checkPlayersNotReady()) {
            try {
                Thread.sleep(500);
            } catch (InterruptedException e) {
                throw new RuntimeException(e);
            }
        }
        boolean firstWon = false;


        while (gameNotOver()) {
            try {
<<<<<<< HEAD

                players.get(0).playerPoints.setPlayerPoints(players.get(0).playerPoints.getPlayerPoints() + 1);
=======
                players.get(0).placeMine();
>>>>>>> a48038b2
                players.get(0).takeTurn();

                updateMaps();
                if (!gameNotOver()) {
                    firstWon = true;
                    break;
                }
<<<<<<< HEAD
                players.get(1).playerPoints.setPlayerPoints(players.get(1).playerPoints.getPlayerPoints() + 1);
=======
                players.get(1).placeMine();
>>>>>>> a48038b2
                players.get(1).takeTurn();
                updateMaps();
            } catch (IOException e) {
                throw new RuntimeException(e);
            }
        }
        if (firstWon) {
            players.get(0).sendMessage(Messages.WINNER);
            players.get(1).sendMessage(Messages.LOSER);
        } else {
            players.get(1).sendMessage(Messages.WINNER);
            players.get(0).sendMessage(Messages.LOSER);
        }


    }

    private boolean gameNotOver() {
        for (PlayerHandler player : players) {
            if (player.allShipsSinked()) {
                return false;
            }
        }
        return true;
    }

    private void updateMaps() {
        for (PlayerHandler player : players) {
            player.sendMessage(Printer.createMap(player));
        }
    }

    public List<PlayerHandler> getPlayers() {
        return players;
    }

    private boolean checkPlayersNotReady() {
        for (PlayerHandler player : players) {
            if (!player.isReady()) {
                return true;
            }
        }
        return false;
    }

    private boolean checkPlayersNotConnected() {
        return players.size() != 2;
    }

    public boolean isOpen() {
        return open;
    }

    public void acceptPlayer(Socket client) {
        players.add(new PlayerHandler(client));
        open = false;
        for (PlayerHandler player : players) {
            service.submit(player);
        }
    }

    public class PlayerHandler implements Runnable {

        private final PrintWriter out;
        private final Socket socket;
        private final BufferedReader in;
        private boolean ready;
        private String message;
        private Character character;
        private List<List<String>> myMap;
        private List<List<String>> oppMap;
        private final PlayerPoints playerPoints;


        private MapType type;

        public PlayerHandler(Socket socket) {
            this.socket = socket;
            ready = false;
            playerPoints = new PlayerPoints();
            try {
                this.in = new BufferedReader(new InputStreamReader(socket.getInputStream()));
                this.out = new PrintWriter(socket.getOutputStream(), true);
            } catch (IOException e) {
                throw new RuntimeException(e);
            }

        }

        public List<List<String>> generateMap(String map) {

            String[] squareMapSpaces = map.split("\n");

            List<List<String>> mapList = new ArrayList<>();
            for (int i = 0; i < squareMapSpaces.length; i++) {
                List<String> temp = new ArrayList<>();
                Arrays.stream(squareMapSpaces[i].split(" ")).forEach(position -> temp.add(position));
                mapList.add(temp);
            }
            return mapList;
        }

        public MapType chooseMap() throws IOException {

            sendMessage(Messages.CHOOSE_MAP);
            String playerChoice = in.readLine();
            switch (playerChoice) {
                case "1":
                    return MapType.SQUARE_MAP;
                case "2":
                    return MapType.HEXA_MAP;
                case "3":
                    return MapType.ROCK_MAP;
                default:
                    sendMessage(Messages.NO_SUCH_COMMAND);
                    chooseMap();
                    return null;
            }
        }

        public void chooseCharacter() throws IOException {

            sendMessage(Messages.CHOOSE_CHARACTER);
            String playerChoice = in.readLine();
            switch (playerChoice) {
                case "1":
                    this.character = CharacterFactory.create(CharacterType.ONE);
                    return;
                case "2":
                    this.character = CharacterFactory.create(CharacterType.TWO);
                    return;
                case "3":
                    this.character = CharacterFactory.create(CharacterType.THREE);
                    return;
                default:
                    sendMessage(Messages.NO_SUCH_COMMAND);
                    chooseCharacter();
            }
        }


        @Override
        public void run() {

            try {
                sendMessage(Messages.WELCOME);
                while (type == null) {
                    Thread.sleep(500);
                }
                //   chooseMap();
                /*if (getMyMap() == getOppMap()) {
                    myMap = generateMap(this.type.getMAP());
                    oppMap = generateMap(this.type.getMAP());
                } else {
                    myMap = generateMap(MapType.SQUARE_MAP.getMAP());
                    oppMap = generateMap(MapType.SQUARE_MAP.getMAP());
                }*/
                myMap = generateMap(type.getMAP());
                oppMap = generateMap(type.getMAP());
                chooseCharacter();
                placeShips();

            } catch (IOException e) {
                System.out.println("Something went wrong with the server. Connection closing...");
                try {
                    socket.close();
                } catch (IOException ex) {
                    ex.printStackTrace();
                }
            } catch (InterruptedException e) {
                throw new RuntimeException(e);
            }

        }


        public void placeMine() throws IOException {
            sendMessage(Messages.PLACE_MINE);
            message = in.readLine();
            if (message.equals("0")) {
                return;
            }
            MineCommand command = MineCommand.getCommandFromDescription(message.split(" ")[0]);
            command.getHandler().execute(this, Battleship.this);
            if (command.equals(MineCommand.NOT_FOUND)) {
                placeMine();
            }
        }

        public void takeTurn() throws IOException {
            sendMessage(Messages.YOUR_TURN);
            sendMessage(String.valueOf(playerPoints.getPlayerPoints()));
            message = in.readLine();
            GameCommands command = GameCommands.getCommandFromDescription(message.split(" ")[0]);
            command.getHandler().execute(this, Battleship.this);

            if (command.equals(GameCommands.NOT_FOUND)) {
                takeTurn();
            }
        }

        private void placeShips() throws IOException {
            sendMessage(Messages.SHIP_PLACEMENT);
            while (!ready) {
                sendMessage(Printer.createMap(this));
                sendMessage(Printer.createShipString(this));
                message = in.readLine();
                PreparationCommand command = PreparationCommand.getCommandFromDescription(message.split(" ")[0]);
                command.getHandler().execute(this, Battleship.this);
            }
        }


        public void sendMessage(String message) {
            out.println(message);
        }

        public boolean isReady() {
            return ready;
        }

        public void setReady() {
            ready = true;
        }

        public String getMessage() {
            return message;
        }

        public Character getCharacter() {
            return character;
        }

        public List<List<String>> getMyMap() {
            return myMap;
        }

        public void setType(MapType type) {
            this.type = type;
        }

        public List<List<String>> getOppMap() {
            return oppMap;
        }

        public MapType getType() {
            return type;
        }

        public Ship checkIfHit(int row, int col) {
            for (Ship ship : character.getPlayerShips()) {
                if (ship.gotHit(row, col)) {
                    String coloredVersion = "\u001B[31m" + ship.getType().getICON() + "\u001B[0m";
                    myMap.get(row).set(col, coloredVersion);
                    sendMessage("/hit");
                    return ship;
                }
            }
            sendMessage("/miss");
            myMap.get(row).set(col, "\u001B[34mX\u001B[0m");
            return null;
        }

        public boolean allShipsSinked() {
            for (Ship ship : character.getPlayerShips()) {
                if (!ship.isSinked()) {
                    return false;
                }
            }
            return true;
        }

        public void winPoint(Ship ship) {
            playerPoints.setPlayerPoints(playerPoints.getPlayerPoints() + pointForHit);
            System.out.println(Messages.HIT_POINTS);
            if (ship.isSinked()) {
                playerPoints.setPlayerPoints(playerPoints.getPlayerPoints() + pointForSinking);
                System.out.println(Messages.SINK_POINTS);

            }
        }

        public PlayerPoints getPlayerPoints() {
            return playerPoints;
        }


        public void shootMessage(Ship ship, PlayerHandler playerHandler, int row, int col) {
            if (checkIfHit(row, col) == ship) {
                sendMessage(Messages.BOOM);
            }
            if (checkIfHit(row, col) == null) {
                playerHandler.sendMessage(Messages.MISSED);
            }
            if (ship.isSinked()) {
                playerHandler.sendMessage(Messages.KABOOM);
            }
        }

    }


}
<|MERGE_RESOLUTION|>--- conflicted
+++ resolved
@@ -78,12 +78,9 @@
 
         while (gameNotOver()) {
             try {
-<<<<<<< HEAD
+                players.get(0).placeMine();
 
                 players.get(0).playerPoints.setPlayerPoints(players.get(0).playerPoints.getPlayerPoints() + 1);
-=======
-                players.get(0).placeMine();
->>>>>>> a48038b2
                 players.get(0).takeTurn();
 
                 updateMaps();
@@ -91,11 +88,8 @@
                     firstWon = true;
                     break;
                 }
-<<<<<<< HEAD
+                players.get(1).placeMine();
                 players.get(1).playerPoints.setPlayerPoints(players.get(1).playerPoints.getPlayerPoints() + 1);
-=======
-                players.get(1).placeMine();
->>>>>>> a48038b2
                 players.get(1).takeTurn();
                 updateMaps();
             } catch (IOException e) {
