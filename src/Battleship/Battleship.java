package Battleship;

import Battleship.Character.Character;
import Battleship.Character.CharacterFactory;
import Battleship.Character.CharacterType;
import Battleship.Maps.MapType;
import Battleship.ships.Ship;
<<<<<<< HEAD
import MessagesAndPrinter.MapString;
=======
import MessagesAndPrinter.Colors;
>>>>>>> 9db6c68a
import MessagesAndPrinter.Messages;
import MessagesAndPrinter.Printer;
import commands.GameCommands;
import commands.PreparationCommand;

import java.io.BufferedReader;
import java.io.IOException;
import java.io.InputStreamReader;
import java.io.PrintWriter;
import java.net.Socket;
import java.util.*;
import java.util.concurrent.CopyOnWriteArrayList;
import java.util.concurrent.ExecutorService;
import java.util.concurrent.Executors;

import static Battleship.PointValues.HIT;
import static Battleship.PointValues.SINK;

public class Battleship implements Runnable {

    private boolean open = true;
    private final List<PlayerHandler> players = new CopyOnWriteArrayList<>();
    private final ExecutorService service;
    private final List<MapType> choices = new CopyOnWriteArrayList<>();
    private boolean finished;

    public boolean isFinished() {
        return finished;
    }

    public Battleship(Socket client) {
        players.add(new PlayerHandler(client));
        service = Executors.newFixedThreadPool(2);

        finished = false;
    }


    @Override
    public void run() {


        checkPlayersConnected();

        mapSelection();

        checkPlayersReady();

        int loserIndex = playGame();

        printWinner(loserIndex);

        closeGame();
    }

    public void closeGame() {
        finished = true;
        for (PlayerHandler player : players) {
            player.close();
        }
    }

    private void printWinner(int loserIndex) {
        players.get(loserIndex).sendMessage(Messages.LOSER);
        getOtherPlayer(players.get(loserIndex)).ifPresent(loser -> loser.sendMessage(Messages.WINNER));
    }

    public Optional<PlayerHandler> getOtherPlayer(PlayerHandler playerHandler) {
        return players.stream()
                .filter(player -> !player.equals(playerHandler))
                .findFirst();
    }

    private int playGame() {
        int currentPlayerIndex = new Random().nextInt(players.size());
        while (gameNotOver()) {
            currentPlayerIndex = swapPlayer(currentPlayerIndex);
            PlayerHandler currentPlayer = players.get(swapPlayer(currentPlayerIndex));
            try {
                currentPlayer.playerPoints += 1;
                currentPlayer.takeTurn();
                updateMaps();
            } catch (IOException e) {
                throw new RuntimeException(e);
            }
        }
        return currentPlayerIndex;
    }

    private int swapPlayer(int playerIndex) {
        return playerIndex == 0 ? 1 : 0;

    }

    private void checkPlayersReady() {
        while (checkPlayersNotReady()) {
            try {
                Thread.sleep(100);
            } catch (InterruptedException e) {
                throw new RuntimeException(e);
            }
        }
    }

    private void mapSelection() {
        while (choices.size() < 2) {
            try {
                Thread.sleep(100);
            } catch (InterruptedException e) {
                throw new RuntimeException(e);
            }
        }
        int rand = new Random().nextInt(choices.size());
        players.get(0).setType(choices.get(rand));
        players.get(1).setType(choices.get(rand));

    }

    private void checkPlayersConnected() {
        while (checkPlayersNotConnected()) {
            try {
                Thread.sleep(100);
            } catch (InterruptedException e) {
                throw new RuntimeException(e);
            }
        }
    }

    public void submitMapChoice(MapType type) {
        choices.add(type);
    }

    private boolean gameNotOver() {
        for (PlayerHandler player : players) {
            if (player.allShipsSinked()) {
                return false;
            }
        }
        return true;
    }

    private void updateMaps() {
        for (PlayerHandler player : players) {
            player.sendMessage(Printer.createMap(player));
        }
    }

    public List<PlayerHandler> getPlayers() {
        return players;
    }

    private boolean checkPlayersNotReady() {
        for (PlayerHandler player : players) {
            if (!player.isReady()) {
                return true;
            }
        }
        return false;
    }

    private boolean checkPlayersNotConnected() {
        return players.size() != 2;
    }

    public boolean isOpen() {
        return open;
    }

    public void acceptPlayer(Socket client) {
        players.add(new PlayerHandler(client));
        open = false;
        for (PlayerHandler player : players) {
            service.submit(player);
        }
    }


    public class PlayerHandler implements Runnable {

        private final PrintWriter out;
        private final Socket socket;
        private final BufferedReader in;
        private boolean ready;
        private String message;
        private Character character;
        private List<List<String>> myMap;
        private List<List<String>> oppMap;
        private int playerPoints;


        private MapType type;

        public PlayerHandler(Socket socket) {
            this.socket = socket;
            ready = false;

            try {
                this.in = new BufferedReader(new InputStreamReader(socket.getInputStream()));
                this.out = new PrintWriter(socket.getOutputStream(), true);
            } catch (IOException e) {
                throw new RuntimeException(e);
            }

        }

        public List<List<String>> generateMap(String map) {

            String[] squareMapSpaces = map.split("\n");

            List<List<String>> mapList = new ArrayList<>();
            for (String squareMapSpace : squareMapSpaces) {
                List<String> temp = new ArrayList<>(Arrays.asList(squareMapSpace.split(" ")));
                mapList.add(temp);
            }
            return mapList;
        }

        public void chooseMap() throws IOException {

            sendMessage(Messages.CHOOSE_MAP);
            sendMessage(MapString.ALL_MAPS);
            String playerChoice = in.readLine();
            switch (playerChoice) {
                case "1":
                    submitMapChoice(MapType.SQUARE_MAP);
                    return;
                case "2":
                    submitMapChoice(MapType.HEXA_MAP);
                    return;
                case "3":
                    submitMapChoice(MapType.ROCK_MAP);
                    return;
                default:
                    sendMessage(Messages.NO_SUCH_COMMAND);
                    chooseMap();
            }
        }

        public void chooseCharacter() throws IOException {

            sendMessage(Messages.GIVE_TURN_PERMISSION);
            sendMessage(Messages.CHOOSE_CHARACTER);
            String playerChoice = in.readLine();
            switch (playerChoice) {
                case "1":
                    this.character = CharacterFactory.create(CharacterType.ONE);
                    return;
                case "2":
                    this.character = CharacterFactory.create(CharacterType.TWO);
                    return;
                case "3":
                    this.character = CharacterFactory.create(CharacterType.THREE);
                    return;
                default:
                    sendMessage(Messages.NO_SUCH_COMMAND);
                    chooseCharacter();
            }
        }


        @Override
        public void run() {

            try {
                sendMessage(Messages.WELCOME);

                chooseMap();
                waitForMapSelected();

                myMap = generateMap(type.getMAP());
                oppMap = generateMap(type.getMAP());

                chooseCharacter();

                placeShips();

            } catch (IOException e) {
                System.out.println("Something went wrong with the server. Connection closing...");
                try {
                    socket.close();
                } catch (IOException ex) {
                    ex.printStackTrace();
                }
            } catch (InterruptedException e) {
                throw new RuntimeException(e);
            }

        }

        private void waitForMapSelected() throws InterruptedException {
            while (type == null) {
                Thread.sleep(100);
            }
            sendMessage(Messages.GIVE_TURN_PERMISSION);
        }


        public void takeTurn() throws IOException {
            sendMessage(Messages.GIVE_TURN_PERMISSION2);
            sendMessage(String.format(Messages.POINTS, playerPoints));
            message = in.readLine();
            GameCommands command = GameCommands.getCommandFromDescription(message.split(" ")[0]);
            command.getHandler().execute(this, Battleship.this);

            if (command.equals(GameCommands.NOT_FOUND)) {
                takeTurn();
            }
        }

        private void placeShips() throws IOException {
            sendMessage(Messages.SHIP_PLACEMENT);
            while (!ready) {
                sendMessage(Messages.GIVE_TURN_PERMISSION);
                sendMessage(Printer.createMap(this));
                sendMessage(Printer.createShipString(this));
                message = in.readLine();
                PreparationCommand command = PreparationCommand.getCommandFromDescription(message.split(" ")[0]);
                command.getHandler().execute(this, Battleship.this);
            }

            try {
                sendMessage(Messages.ALL_SHIPS_PLACED);
                sendMessage(Messages.WAIT_FOR_OPPONENT);
                Thread.sleep(500);
            } catch (InterruptedException e) {
                throw new RuntimeException(e);
            }
        }

        public void sendMessage(String message) {
            out.println(message);
        }

        public boolean isReady() {
            return ready;
        }

        public void setReady() {
            ready = true;
        }

        public String getMessage() {
            return message;
        }

        public Character getCharacter() {
            return character;
        }

        public List<List<String>> getMyMap() {
            return myMap;
        }

        public void setType(MapType type) {
            this.type = type;
        }

        public List<List<String>> getOppMap() {
            return oppMap;
        }

        public MapType getType() {
            return type;
        }

        public Ship checkIfHit(int row, int col) {
            for (Ship ship : character.getPlayerShips()) {
                if (ship.gotHit(row, col)) {
                    String coloredVersion = Colors.RED + ship.getType().getICON() + Colors.RESET;
                    myMap.get(row).set(col, coloredVersion);
                    return ship;
                }
                if (ship.isSinked()) {
                }
            }
<<<<<<< HEAD
            myMap.get(row).set(col, "\u001B[34mX\u001B[0m");
=======
            sendMessage(Messages.MISSED);
            myMap.get(row).set(col, Colors.BLUE + "X" + Colors.RESET);
>>>>>>> 9db6c68a
            return null;

        }

        public boolean allShipsSinked() {
            for (Ship ship : character.getPlayerShips()) {
                if (!ship.isSinked()) {
                    return false;
                }
            }
            return true;
        }

        public void winPoint(Ship ship) {
            playerPoints += HIT.getPoints();
            if (ship.isSinked()) {
                playerPoints += SINK.getPoints();
            }
        }

        public int getPlayerPoints() {
            return playerPoints;
        }

        public void setPlayerPoints(int point) {
            this.playerPoints = point;
        }


        public void close() {
            try {
                socket.close();
                in.close();
                out.close();
            } catch (IOException e) {
                throw new RuntimeException(e);
            }
        }
    }


}


<|MERGE_RESOLUTION|>--- conflicted
+++ resolved
@@ -5,11 +5,8 @@
 import Battleship.Character.CharacterType;
 import Battleship.Maps.MapType;
 import Battleship.ships.Ship;
-<<<<<<< HEAD
 import MessagesAndPrinter.MapString;
-=======
 import MessagesAndPrinter.Colors;
->>>>>>> 9db6c68a
 import MessagesAndPrinter.Messages;
 import MessagesAndPrinter.Printer;
 import commands.GameCommands;
@@ -385,12 +382,8 @@
                 if (ship.isSinked()) {
                 }
             }
-<<<<<<< HEAD
-            myMap.get(row).set(col, "\u001B[34mX\u001B[0m");
-=======
-            sendMessage(Messages.MISSED);
+
             myMap.get(row).set(col, Colors.BLUE + "X" + Colors.RESET);
->>>>>>> 9db6c68a
             return null;
 
         }
