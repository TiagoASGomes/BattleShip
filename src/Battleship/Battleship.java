--- conflicted
+++ resolved
@@ -63,20 +63,14 @@
     public class PlayerHandler implements Runnable {
 
 
-<<<<<<< HEAD
         private final PrintWriter out;
         private final Socket socket;
         private final BufferedReader in;
         private boolean ready;
         private String message;
-=======
-        private PrintWriter out;
-        private Socket socket;
-        private BufferedReader in;
-        private String message;
+
 
         private Character character;
->>>>>>> b51fba7e
 
 
         public PlayerHandler(Socket socket) {
@@ -133,16 +127,10 @@
             while (!socket.isClosed()) {
                 try {
 
-<<<<<<< HEAD
+                    chooseCharacter();
                     placeShips();
-=======
-                    chooseCharacter();
 
 
-                    String line = in.readLine();
-
-                    out.println(line);
->>>>>>> b51fba7e
 
 
                 } catch (IOException e) {
@@ -150,13 +138,12 @@
                     try {
                         socket.close();
                     } catch (IOException ex) {
-                        ex.printStackTrace();
                     }
+                    ex.printStackTrace();
                 }
             }
         }
 
-<<<<<<< HEAD
         private void placeShips() throws IOException {
             out.println(Messages.SHIP_PLACEMENT);
             while (!ready) {
@@ -177,8 +164,6 @@
         public void setReady() {
             ready = true;
         }
-=======
->>>>>>> b51fba7e
 
         public String getMessage() {
             return message;
