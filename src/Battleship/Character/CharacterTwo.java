--- conflicted
+++ resolved
@@ -62,10 +62,6 @@
             shootPosition(opponent, playerHandler, row--, col);
         }
     }
-
-<<<<<<< HEAD
-    private void shootPosition(Battleship.PlayerHandler opponent, Battleship.PlayerHandler playerHandler, int row, int col) {
-=======
     /**
      * Checks if the specified position on the opponent's map is a hit, handles mine explosions,
      * and updates the player's map accordingly.
@@ -75,9 +71,7 @@
      * @param row           The row position to be checked.
      * @param col           The column position to be checked.
      */
-    private void checkHit(Battleship.PlayerHandler opponent, Battleship.PlayerHandler playerHandler, int row, int col) {
-        List<List<String>> playerMap = playerHandler.getOppMap();
->>>>>>> ebff2e13
+    private void shootPosition(Battleship.PlayerHandler opponent, Battleship.PlayerHandler playerHandler, int row, int col) {
         List<List<String>> opponentMap = opponent.getMyMap();
 
         if (checkInvalidPosition(row, col, opponentMap)) {
