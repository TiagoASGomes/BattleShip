--- conflicted
+++ resolved
@@ -7,20 +7,10 @@
 import Exceptions.InvalidSyntaxException;
 import Exceptions.PlayerNotFoundException;
 import MessagesAndPrinter.Messages;
-<<<<<<< HEAD
 
 import java.util.List;
 
 import static commands.CommandHelper.*;
-
-/**
- * Represents a specific type of character in the Battleship game - Character Three.
- * Extends the abstract class Character.
- */
-=======
-
-import java.util.List;
->>>>>>> ebff2e13
 
 import static commands.CommandHelper.checkForMine;
 import static commands.CommandHelper.mineExplosion;
@@ -96,41 +86,6 @@
         checkHit(playerHandler, opponent, row, col);
     }
 
-<<<<<<< HEAD
-=======
-//    private boolean checkInvalidPosition(int row, int col, List<List<String>> opponentMap) {
-//        if (row < 1 || row >= opponentMap.size() - 2 || col < 1 || col >= opponentMap.get(1).size() - 2) {
-//            return true;
-//        }
-//        String position = opponentMap.get(row).get(col);
-//        if (position.length() > 1) {
-//            return true;
-//        }
-//        char positionChar = position.charAt(0);
-//        return positionChar == ' ' || positionChar == '*';
-//    }
-
-    /**
-     * Checks if the specified row and column positions on the opponent's map are invalid.
-     * Positions are considered invalid if they are outside the map boundaries or occupied by a mine.
-     *
-     * @param row         The row position to be checked.
-     * @param col         The column position to be checked.
-     * @param opponentMap The opponent's map to validate the positions against.
-     * @return True if the positions are invalid, false otherwise.
-     */
-    private boolean checkInvalidPosition(int row, int col, List<List<String>> opponentMap) {
-        if (row < 1 || row >= opponentMap.size() - 2 || col < 1 || col >= opponentMap.get(1).size() - 2) {
-            return true;
-        }
-        String position = opponentMap.get(row).get(col);
-        if (position.length() > 1) {
-            return true;
-        }
-        char positionChar = position.charAt(0);
-        return positionChar == ' ' || positionChar == '*';
-    }
->>>>>>> ebff2e13
 
     /**
      * Retrieves the row and column positions from the player's message, validates the input syntax,
@@ -167,59 +122,4 @@
         }
     }
 
-<<<<<<< HEAD
-
-=======
-    /**
-     * Checks the validity of the input message for ship placement.
-     *
-     * @param message The input message to be checked, expected to be an array of strings.
-     * @throws InvalidSyntaxException If there is an issue with the syntax of the ship placement message.
-     */
-    private void checkValidInput(String[] message) throws InvalidSyntaxException {
-        if (message.length != 3) {
-            throw new InvalidSyntaxException(Messages.INVALID_PLACEMENT_SYNTAX);
-        }
-        if (isNotNumber(message[1])) {
-            throw new InvalidSyntaxException(Messages.INVALID_PLACEMENT_SYNTAX);
-        }
-        if (message[2].charAt(0) < 65 || message[2].charAt(0) > 90) {
-            throw new InvalidSyntaxException(Messages.INVALID_PLACEMENT_SYNTAX);
-        }
-    }
-
-    /**
-     * Retrieves the opponent player handler for the given player from the Battleship game.
-     *
-     * @param game          The Battleship game instance.
-     * @param playerHandler The player handler for which to find the opponent.
-     * @return The opponent player handler.
-     * @throws PlayerNotFoundException If the opponent player is not found.
-     */
-    private Battleship.PlayerHandler getOpponent(Battleship game, Battleship.PlayerHandler playerHandler) throws PlayerNotFoundException {
-        Battleship.PlayerHandler otherPlayer = game.getPlayers().stream()
-                .filter(player -> !player.equals(playerHandler))
-                .findFirst()
-                .orElse(null);
-        if (otherPlayer == null) {
-            throw new PlayerNotFoundException(Messages.PLAYER_DISCONNECTED);
-        }
-        return otherPlayer;
-    }
-
-    /**
-     * Checks if the given string represents a numeric value.
-     *
-     * @param number The string to be checked for numeric content.
-     * @return True if the string contains non-digit characters, indicating it is not a number; otherwise, false.
-     */
-    private boolean isNotNumber(String number) {
-        for (char digit : number.toCharArray()) {
-            if (!java.lang.Character.isDigit(digit)) {
-                return true;
-            }
-        }
-        return false;
-    }
->>>>>>> ebff2e13
 }