--- conflicted
+++ resolved
@@ -9,18 +9,15 @@
 import Exceptions.PlayerNotFoundException;
 import MessagesAndPrinter.Colors;
 import MessagesAndPrinter.Messages;
-
+import static commands.CommandHelper.*;
 import java.util.List;
 
-<<<<<<< HEAD
 /**
  * Represents a specific type of character in the Battleship game - Character Three.
  * Extends the abstract class Character.
  */
-=======
-import static commands.CommandHelper.*;
-
->>>>>>> d0aa8ab9
+
+
 public class CharacterThree extends Character {
     /**
      * Constructor for CharacterOne class.
@@ -80,6 +77,7 @@
     private void checkHit(Battleship.PlayerHandler opponent, Battleship.PlayerHandler playerHandler, int row, int col) {
         List<List<String>> playerMap = playerHandler.getOppMap();
         List<List<String>> opponentMap = opponent.getMyMap();
+        String positionString;
 
         if (checkInvalidPosition(row, col, opponentMap)) {
             return;
@@ -97,27 +95,6 @@
         playerMap.get(row).set(col, Colors.BLUE + "X" + Colors.RESET);
     }
 
-<<<<<<< HEAD
-    /**
-     * Checks if the specified row and column positions on the opponent's map are invalid.
-     *
-     * @param row         The row position to be checked.
-     * @param col         The column position to be checked.
-     * @param opponentMap The opponent's map to validate the positions against.
-     * @return True if the position is ' ' or '*'.
-     */
-    private boolean checkInvalidPosition(int row, int col, List<List<String>> opponentMap) {
-        if (row < 1 || row >= opponentMap.size() - 2 || col < 1 || col >= opponentMap.get(1).size() - 2) {
-            return true;
-        }
-        String position = opponentMap.get(row).get(col);
-        if (position.length() > 1) {
-            return true;
-        }
-        char positionChar = position.charAt(0);
-        return positionChar == ' ' || positionChar == '*';
-    }
-=======
 //    private boolean checkInvalidPosition(int row, int col, List<List<String>> opponentMap) {
 //        if (row < 1 || row >= opponentMap.size() - 2 || col < 1 || col >= opponentMap.get(1).size() - 2) {
 //            return true;
@@ -129,7 +106,25 @@
 //        char positionChar = position.charAt(0);
 //        return positionChar == ' ' || positionChar == '*';
 //    }
->>>>>>> d0aa8ab9
+    /**
+     * Checks if the specified row and column positions on the opponent's map are invalid.
+     *
+     * @param row         The row position to be checked.
+     * @param col         The column position to be checked.
+     * @param opponentMap The opponent's map to validate the positions against.
+     * @return True if the position is ' ' or '*'.
+     */
+    private boolean checkInvalidPosition(int row, int col, List<List<String>> opponentMap) {
+        if (row < 1 || row >= opponentMap.size() - 2 || col < 1 || col >= opponentMap.get(1).size() - 2) {
+            return true;
+        }
+        String position = opponentMap.get(row).get(col);
+        if (position.length() > 1) {
+            return true;
+        }
+        char positionChar = position.charAt(0);
+        return positionChar == ' ' || positionChar == '*';
+    }
 
     /**
      * Extracts the row and column positions from the player's message and validates them.
@@ -167,7 +162,6 @@
         }
     }
 
-<<<<<<< HEAD
     /**
      * Checks the validity of the input message for ship placement.
      *
@@ -185,7 +179,6 @@
             throw new InvalidSyntaxException(Messages.INVALID_PLACEMENT_SYNTAX);
         }
     }
-
     /**
      * Gets the opponent player handler.
      *
@@ -219,7 +212,4 @@
         }
         return false;
     }
-=======
-
->>>>>>> d0aa8ab9
 }