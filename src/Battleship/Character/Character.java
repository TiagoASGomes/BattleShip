package Battleship.Character;

import Battleship.Battleship;
import Battleship.ships.Ship;
import Exceptions.InvalidPositionException;
import Exceptions.InvalidSyntaxException;
import Exceptions.PlayerNotFoundException;

import java.util.ArrayList;
import java.util.List;

public abstract class Character {

    protected List<Ship> playerShips = new ArrayList<>();
<<<<<<< HEAD
    /**
     * The type of the character.
     */
    private final CharacterType type;
=======
    private CharacterType type;
>>>>>>> ebff2e13

    /**
     * Constructor for the Character class.
     *
     * @param type The type of the character.
     */
    public Character(CharacterType type) {
        this.type = type;

    }

    /**
<<<<<<< HEAD
     * @return returns that Player's list of Ship objects.
=======
     * Sets the list of ships for the player.
     *
     * @param playerShips A list of Ship objects representing the player's fleet.
     */
    public void setPlayerShips(List<Ship> playerShips) {
        this.playerShips = playerShips;
    }


    /**
     * Retrieves the list of ships owned by the player.
     *
     * @return A list of Ship objects representing the player's fleet.
>>>>>>> ebff2e13
     */
    public List<Ship> getPlayerShips() {
        return playerShips;
    }

    /**
     * Performs a special action in the game.
     *
     * @param playerHandler The player handler responsible for managing players.
     * @param game          The Battleship game instance.
     * @throws PlayerNotFoundException  If the player is not found.
     * @throws InvalidSyntaxException   If there is an invalid syntax in the action.
     * @throws InvalidPositionException If there is an invalid position in the action.
     */
    public abstract void special(Battleship.PlayerHandler playerHandler, Battleship game) throws PlayerNotFoundException, InvalidSyntaxException, InvalidPositionException;
}<|MERGE_RESOLUTION|>--- conflicted
+++ resolved
@@ -12,14 +12,7 @@
 public abstract class Character {
 
     protected List<Ship> playerShips = new ArrayList<>();
-<<<<<<< HEAD
-    /**
-     * The type of the character.
-     */
-    private final CharacterType type;
-=======
     private CharacterType type;
->>>>>>> ebff2e13
 
     /**
      * Constructor for the Character class.
@@ -32,9 +25,6 @@
     }
 
     /**
-<<<<<<< HEAD
-     * @return returns that Player's list of Ship objects.
-=======
      * Sets the list of ships for the player.
      *
      * @param playerShips A list of Ship objects representing the player's fleet.
@@ -48,7 +38,6 @@
      * Retrieves the list of ships owned by the player.
      *
      * @return A list of Ship objects representing the player's fleet.
->>>>>>> ebff2e13
      */
     public List<Ship> getPlayerShips() {
         return playerShips;
