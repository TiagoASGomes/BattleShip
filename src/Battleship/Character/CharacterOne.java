--- conflicted
+++ resolved
@@ -9,18 +9,15 @@
 import Exceptions.PlayerNotFoundException;
 import MessagesAndPrinter.Colors;
 import MessagesAndPrinter.Messages;
-
+import static commands.CommandHelper.*;
 import java.util.List;
 
-<<<<<<< HEAD
 /**
  * Represents a specific type of character in the Battleship game - Character One.
  * Extends the abstract class Character.
  */
-=======
-import static commands.CommandHelper.*;
 
->>>>>>> d0aa8ab9
+
 public class CharacterOne extends Character {
     /**
      * Constructor for CharacterOne class.
@@ -81,7 +78,6 @@
         }
     }
 
-<<<<<<< HEAD
     /**
      * Checks if the position is invalid.
      *
@@ -95,8 +91,6 @@
         char positionChar = position.charAt(0);
         return positionChar == ' ' || positionChar == '*';
     }
-=======
->>>>>>> d0aa8ab9
 
     /**
      * Checks if the specified row is valid within the given map.
@@ -139,7 +133,6 @@
         }
     }
 
-<<<<<<< HEAD
     /**
      * Gets the opponent player handler.
      *
@@ -173,7 +166,4 @@
         }
         return false;
     }
-=======
-
->>>>>>> d0aa8ab9
 }