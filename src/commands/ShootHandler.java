package commands;

import Battleship.Battleship;
import Battleship.ships.Ship;
import Exceptions.InvalidPositionException;
import Exceptions.InvalidSyntaxException;
import Exceptions.PlayerNotFoundException;
import MessagesAndPrinter.Colors;
import MessagesAndPrinter.Messages;

import java.io.IOException;
import java.util.List;

import static commands.CommandHelper.*;

public class ShootHandler implements CommandHandler {

    /**
     * Implements the GameCommand SHOOT.
     * Calls getCoordinates method on the message input by the user and checks if it hit Ship, water or Mine
     * on the opponents map.
     *
     * @param playerHandler receives a PlayerHandler as the one who is targeted.
     * @param game          receives a Battleship game being disputed, as the outer class of PlayerHandler.
     */
    @Override
    public void execute(Battleship.PlayerHandler playerHandler, Battleship game) {

        try {
            Battleship.PlayerHandler opponent = getOpponent(game, playerHandler);
            int[] coordinates = getCoordinates(playerHandler.getMessage(), opponent.getMyMap());

            if (checkForMine(opponent, coordinates[0], coordinates[1])) {
                mineExplosion(playerHandler, opponent, coordinates[0], coordinates[1]);
                return;
            }
            checkHit(playerHandler, opponent, coordinates[0], coordinates[1]);
        } catch (PlayerNotFoundException e) {
            //TODO mensagem desconecçao
            game.closeGame();
        } catch (InvalidSyntaxException | InvalidPositionException e) {
            try {
                playerHandler.sendMessage(Messages.INVALID_SYNTAX);
                playerHandler.takeTurn();
            } catch (IOException ex) {
                throw new RuntimeException(ex);
            }
        }

    }

    /**
     * Checks if a ship was hit by one player's shot, and marks it as hit if true.
     * If a ship was not hit, it also marks the spot on the map.
     *
     * @param playerHandler receives a PlayerHandler as the one who shot.
     * @param opponent      receives a PlayerHandler as the one who was targeted.
     * @param row           receives int representing the row of that shot.
     * @param col           receives int representing the column of that shot.
     */
    private void checkHit(Battleship.PlayerHandler playerHandler, Battleship.PlayerHandler opponent, int row, int col) {
        Ship ship = opponent.checkIfHit(row, col);

        if (ship != null) {
            playerHandler.winPoint(ship);
            if (ship.isSinked()) {
                playerHandler.sendMessage(Messages.KABOOM);
            } else {
                playerHandler.sendMessage(Messages.BOOM);
            }
            playerHandler.getOppMap().get(row).set(col, Colors.RED + "X"+ Colors.RESET);
            return;
        }
        playerHandler.sendMessage(Messages.MISSED);
        playerHandler.getOppMap().get(row).set(col, Colors.BLUE +"X"+ Colors.RESET);
    }

<<<<<<< HEAD
=======
    /**
     * Marks the mine at opponent's map has hit, and shoots randomly at player's own map as backfire.
     *
     * @param player   receives a PlayerHandler as the one who shot the opponent's mine.
     * @param opponent receives a PlayerHandler as the one who's mine was targeted.
     * @param row      receives int representing the row of that mine.
     * @param col      receives int representing the column of that mine.
     */
    private void mineExplosion(Battleship.PlayerHandler player, Battleship.PlayerHandler opponent, int row, int col) {
        opponent.getMyMap().get(row).set(col, "\u001B[34mR\u001B[0m");
        player.getOppMap().get(row).set(col, "\u001B[34mR\u001B[0m");
>>>>>>> 8e0a5559



    /**
     * Creates an array of String by splitting the String message by spaces.
     * Takes two ints from that array index 1 and 2, and stores them in an array of length 2.
     *
     * @param message receives a String as parameter.
     * @param map     receives a List of Lists of Strings as parameter.
     * @return returns an array of int type that represents two coordinates of the map.
     * @throws InvalidSyntaxException   if the input is not allowed.
     * @throws InvalidPositionException if the coordinates are off of the map size, if the length is bigger than 1,
     *                                  and if there is already a space, an '*', or 'R' in that coordinate on the map.
     */
    private int[] getCoordinates(String message, List<List<String>> map) throws InvalidSyntaxException, InvalidPositionException {
        String[] separated = message.split(" ");
        checkValidInput(separated);

        int[] coordinates = new int[2];
        coordinates[0] = Integer.parseInt(separated[1]);
        coordinates[1] = separated[2].charAt(0) - 'A' + 1;

        if (checkInvalidPosition(coordinates[0], coordinates[1], map)) {
            throw new InvalidPositionException(Messages.INVALID_POSITION);
        }

<<<<<<< HEAD
=======
        return coordinates;
    }

    /**
     * @param separated receives an array of String as parameter.
     * @throws InvalidSyntaxException throws InvalidSyntaxException if that array is not of length 3,
     *                                if the second index of that array is not a number,
     *                                if the third index of that array is not a char between A and Z.
     */
    private void checkValidInput(String[] separated) throws InvalidSyntaxException {
        if (separated.length != 3) {
            throw new InvalidSyntaxException(Messages.INVALID_PLACEMENT_SYNTAX);
        }
        if (isNotNumber(separated[1])) {
            throw new InvalidSyntaxException(Messages.INVALID_PLACEMENT_SYNTAX);
        }
        if (separated[2].charAt(0) < 65 || separated[2].charAt(0) > 90) {
            throw new InvalidSyntaxException(Messages.INVALID_PLACEMENT_SYNTAX);
        }
    }

    /**
     * @param number Receives a String as parameter.
     * @return Returns true if that String is not a number.
     */
    private boolean isNotNumber(String number) {
        for (char digit : number.toCharArray()) {
            if (!Character.isDigit(digit)) {
                return true;
            }
        }
        return false;
    }

    /**
     * @param otherPlayer Receives a PlayerHandler
     * @param row         receives an int that represents a row as parameter
     * @param col         receives another int that represents a column as parameter
     * @return returns true if that coordinate in that PlayerHandler's Map has the char 'O'
     */
    private boolean checkForMine(Battleship.PlayerHandler otherPlayer, int row, int col) {
        return otherPlayer.getMyMap().get(row).get(col).charAt(0) == 'O';
    }
>>>>>>> 8e0a5559

        return coordinates;
    }

}<|MERGE_RESOLUTION|>--- conflicted
+++ resolved
@@ -75,20 +75,6 @@
         playerHandler.getOppMap().get(row).set(col, Colors.BLUE +"X"+ Colors.RESET);
     }
 
-<<<<<<< HEAD
-=======
-    /**
-     * Marks the mine at opponent's map has hit, and shoots randomly at player's own map as backfire.
-     *
-     * @param player   receives a PlayerHandler as the one who shot the opponent's mine.
-     * @param opponent receives a PlayerHandler as the one who's mine was targeted.
-     * @param row      receives int representing the row of that mine.
-     * @param col      receives int representing the column of that mine.
-     */
-    private void mineExplosion(Battleship.PlayerHandler player, Battleship.PlayerHandler opponent, int row, int col) {
-        opponent.getMyMap().get(row).set(col, "\u001B[34mR\u001B[0m");
-        player.getOppMap().get(row).set(col, "\u001B[34mR\u001B[0m");
->>>>>>> 8e0a5559
 
 
 
@@ -115,52 +101,6 @@
             throw new InvalidPositionException(Messages.INVALID_POSITION);
         }
 
-<<<<<<< HEAD
-=======
-        return coordinates;
-    }
-
-    /**
-     * @param separated receives an array of String as parameter.
-     * @throws InvalidSyntaxException throws InvalidSyntaxException if that array is not of length 3,
-     *                                if the second index of that array is not a number,
-     *                                if the third index of that array is not a char between A and Z.
-     */
-    private void checkValidInput(String[] separated) throws InvalidSyntaxException {
-        if (separated.length != 3) {
-            throw new InvalidSyntaxException(Messages.INVALID_PLACEMENT_SYNTAX);
-        }
-        if (isNotNumber(separated[1])) {
-            throw new InvalidSyntaxException(Messages.INVALID_PLACEMENT_SYNTAX);
-        }
-        if (separated[2].charAt(0) < 65 || separated[2].charAt(0) > 90) {
-            throw new InvalidSyntaxException(Messages.INVALID_PLACEMENT_SYNTAX);
-        }
-    }
-
-    /**
-     * @param number Receives a String as parameter.
-     * @return Returns true if that String is not a number.
-     */
-    private boolean isNotNumber(String number) {
-        for (char digit : number.toCharArray()) {
-            if (!Character.isDigit(digit)) {
-                return true;
-            }
-        }
-        return false;
-    }
-
-    /**
-     * @param otherPlayer Receives a PlayerHandler
-     * @param row         receives an int that represents a row as parameter
-     * @param col         receives another int that represents a column as parameter
-     * @return returns true if that coordinate in that PlayerHandler's Map has the char 'O'
-     */
-    private boolean checkForMine(Battleship.PlayerHandler otherPlayer, int row, int col) {
-        return otherPlayer.getMyMap().get(row).get(col).charAt(0) == 'O';
-    }
->>>>>>> 8e0a5559
 
         return coordinates;
     }
