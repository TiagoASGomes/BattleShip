package commands;

import Battleship.Battleship;
import Battleship.ships.Ship;
import Exceptions.InvalidPositionException;
import Exceptions.InvalidSyntaxException;
import Exceptions.PlayerNotFoundException;
import MessagesAndPrinter.Colors;
import MessagesAndPrinter.Messages;

import java.io.IOException;
import java.util.List;

import static commands.CommandHelper.*;

public class ShootHandler implements CommandHandler {


    @Override
    public void execute(Battleship.PlayerHandler playerHandler, Battleship game) {

        try {
            Battleship.PlayerHandler opponent = getOpponent(game, playerHandler);
            int[] coordinates = getCoordinates(playerHandler.getMessage(), opponent.getMyMap());

            if (checkForMine(opponent, coordinates[0], coordinates[1])) {
                mineExplosion(playerHandler, opponent, coordinates[0], coordinates[1]);
                return;
            }
            checkHit(playerHandler, opponent, coordinates[0], coordinates[1]);
        } catch (PlayerNotFoundException e) {
            //TODO mensagem desconecçao
            game.closeGame();
        } catch (InvalidSyntaxException | InvalidPositionException e) {
            try {
                playerHandler.sendMessage(Messages.INVALID_SYNTAX);
                playerHandler.takeTurn();
            } catch (IOException ex) {
                throw new RuntimeException(ex);
            }
        }

    }

    private void checkHit(Battleship.PlayerHandler playerHandler, Battleship.PlayerHandler opponent, int row, int col) {
        Ship ship = opponent.checkIfHit(row, col);

        if (ship != null) {
            playerHandler.winPoint(ship);
            if (ship.isSinked()) {
                playerHandler.sendMessage(Messages.KABOOM);
            } else {
                playerHandler.sendMessage(Messages.BOOM);
            }
            playerHandler.getOppMap().get(row).set(col, Colors.RED + "X"+ Colors.RESET);
            return;
        }
        playerHandler.sendMessage(Messages.MISSED);
        playerHandler.getOppMap().get(row).set(col, Colors.BLUE +"X"+ Colors.RESET);
    }



    /**
     * @param message receives a String as parameter.
     * @param map     receives a List of Lists of Strings as parameter.
     *                creates an array of String by splitting the String message by the spaces.
     *                Takes two ints from that array index 1 and 2, and stores them in an array of length 2.
     * @return returns an array of int type that represents two coordinates of the map.
     * @throws InvalidSyntaxException   if the input is not allowed.
     * @throws InvalidPositionException if the coordinates are off of the map size, if the length is bigger than 1,
     *                                  and if there is already a space, an '*', or 'R' in that coordinate on the map.
     */
    private int[] getCoordinates(String message, List<List<String>> map) throws InvalidSyntaxException, InvalidPositionException {
        String[] separated = message.split(" ");
        checkValidInput(separated);

        int[] coordinates = new int[2];
        coordinates[0] = Integer.parseInt(separated[1]);
        coordinates[1] = separated[2].charAt(0) - 'A' + 1;

        if (checkInvalidPosition(coordinates[0], coordinates[1], map)) {
            throw new InvalidPositionException(Messages.INVALID_POSITION);
        }
<<<<<<< HEAD


        return coordinates;
=======
        String positionString = map.get(coordinates[0]).get(coordinates[1]);
        if (positionString.length() > 1) {
            throw new InvalidPositionException(Messages.INVALID_POSITION);
        }
        char position = positionString.charAt(0);
        if (position == ' ' || position == '*' || position == 'R') {
            throw new InvalidPositionException(Messages.INVALID_POSITION);
        }

        return coordinates;
    }

    /**
     * @param separated receives an array of String as parameter.
     * @throws InvalidSyntaxException throws InvalidSyntaxException if that array is not of length 3,
     *                                if the second index of that array is not a number,
     *                                if the third index of that array is not a char between A and Z.
     */
    private void checkValidInput(String[] separated) throws InvalidSyntaxException {
        if (separated.length != 3) {
            throw new InvalidSyntaxException(Messages.INVALID_PLACEMENT_SYNTAX);
        }
        if (isNotNumber(separated[1])) {
            throw new InvalidSyntaxException(Messages.INVALID_PLACEMENT_SYNTAX);
        }
        if (separated[2].charAt(0) < 65 || separated[2].charAt(0) > 90) {
            throw new InvalidSyntaxException(Messages.INVALID_PLACEMENT_SYNTAX);
        }
    }

    /**
     * @param number Receives a String
     * @return Returns true if that String is not a number
     */
    private boolean isNotNumber(String number) {
        for (char digit : number.toCharArray()) {
            if (!Character.isDigit(digit)) {
                return true;
            }
        }
        return false;
    }

    /**
     * @param otherPlayer Receives a PlayerHandler
     * @param row         receives an int that represents a row as parameter
     * @param col         receives another int that represents a column as parameter
     * @return returns true if that coordinate in that PlayerHandler's Map has the char 'O'
     */
    private boolean checkForMine(Battleship.PlayerHandler otherPlayer, int row, int col) {
        return otherPlayer.getMyMap().get(row).get(col).charAt(0) == 'O';
    }

    /**
     * @param game          receives a Battleship game as parameter
     * @param playerHandler receives a PlayerHandler as parameter
     * @return returns a PlayerHandler that is not himself, if there is one,
     * @throws PlayerNotFoundException and throws a PlayerNotFoundException if there is none.
     */
    private Battleship.PlayerHandler getOpponent(Battleship game, Battleship.PlayerHandler playerHandler) throws PlayerNotFoundException {
        Optional<Battleship.PlayerHandler> opponent = game.getOtherPlayer(playerHandler);
        if (opponent.isEmpty()) {
            throw new PlayerNotFoundException(Messages.PLAYER_DISCONNECTED);
        }
        return opponent.get();
>>>>>>> d90e5b97
    }

}<|MERGE_RESOLUTION|>--- conflicted
+++ resolved
@@ -61,6 +61,7 @@
 
 
 
+
     /**
      * @param message receives a String as parameter.
      * @param map     receives a List of Lists of Strings as parameter.
@@ -82,77 +83,9 @@
         if (checkInvalidPosition(coordinates[0], coordinates[1], map)) {
             throw new InvalidPositionException(Messages.INVALID_POSITION);
         }
-<<<<<<< HEAD
 
-
-        return coordinates;
-=======
-        String positionString = map.get(coordinates[0]).get(coordinates[1]);
-        if (positionString.length() > 1) {
-            throw new InvalidPositionException(Messages.INVALID_POSITION);
-        }
-        char position = positionString.charAt(0);
-        if (position == ' ' || position == '*' || position == 'R') {
-            throw new InvalidPositionException(Messages.INVALID_POSITION);
-        }
 
         return coordinates;
     }
 
-    /**
-     * @param separated receives an array of String as parameter.
-     * @throws InvalidSyntaxException throws InvalidSyntaxException if that array is not of length 3,
-     *                                if the second index of that array is not a number,
-     *                                if the third index of that array is not a char between A and Z.
-     */
-    private void checkValidInput(String[] separated) throws InvalidSyntaxException {
-        if (separated.length != 3) {
-            throw new InvalidSyntaxException(Messages.INVALID_PLACEMENT_SYNTAX);
-        }
-        if (isNotNumber(separated[1])) {
-            throw new InvalidSyntaxException(Messages.INVALID_PLACEMENT_SYNTAX);
-        }
-        if (separated[2].charAt(0) < 65 || separated[2].charAt(0) > 90) {
-            throw new InvalidSyntaxException(Messages.INVALID_PLACEMENT_SYNTAX);
-        }
-    }
-
-    /**
-     * @param number Receives a String
-     * @return Returns true if that String is not a number
-     */
-    private boolean isNotNumber(String number) {
-        for (char digit : number.toCharArray()) {
-            if (!Character.isDigit(digit)) {
-                return true;
-            }
-        }
-        return false;
-    }
-
-    /**
-     * @param otherPlayer Receives a PlayerHandler
-     * @param row         receives an int that represents a row as parameter
-     * @param col         receives another int that represents a column as parameter
-     * @return returns true if that coordinate in that PlayerHandler's Map has the char 'O'
-     */
-    private boolean checkForMine(Battleship.PlayerHandler otherPlayer, int row, int col) {
-        return otherPlayer.getMyMap().get(row).get(col).charAt(0) == 'O';
-    }
-
-    /**
-     * @param game          receives a Battleship game as parameter
-     * @param playerHandler receives a PlayerHandler as parameter
-     * @return returns a PlayerHandler that is not himself, if there is one,
-     * @throws PlayerNotFoundException and throws a PlayerNotFoundException if there is none.
-     */
-    private Battleship.PlayerHandler getOpponent(Battleship game, Battleship.PlayerHandler playerHandler) throws PlayerNotFoundException {
-        Optional<Battleship.PlayerHandler> opponent = game.getOtherPlayer(playerHandler);
-        if (opponent.isEmpty()) {
-            throw new PlayerNotFoundException(Messages.PLAYER_DISCONNECTED);
-        }
-        return opponent.get();
->>>>>>> d90e5b97
-    }
-
 }