--- conflicted
+++ resolved
@@ -2,12 +2,9 @@
 
 import Battleship.Battleship;
 import Battleship.ships.Ship;
-<<<<<<< HEAD
 import Exceptions.InvalidSyntaxException;
 import Messages.Messages;
-=======
 import MessagesAndPrinter.Messages;
->>>>>>> f7bec681
 
 import java.util.List;
 
@@ -24,6 +21,7 @@
             return;
         }
         shipList.get(boatIndex).rotate();
+
     }
 
     private int getBoatIndex(String message) throws InvalidSyntaxException {
