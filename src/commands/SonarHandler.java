package commands;

import Battleship.Battleship;
import Battleship.PointValues;
import Exceptions.InvalidPositionException;
import Exceptions.InvalidSyntaxException;
import Exceptions.NotEnoughPointsException;
import Exceptions.PlayerNotFoundException;
import MessagesAndPrinter.Colors;
import MessagesAndPrinter.Messages;

import java.io.IOException;
import java.util.List;

import static commands.CommandHelper.*;

public class SonarHandler implements CommandHandler {


    @Override
    public void execute(Battleship.PlayerHandler playerHandler, Battleship game) {
        List<List<String>> map = playerHandler.getOppMap();

        try {
            checkPlayerPoints(playerHandler, PointValues.SONAR);
            List<List<String>> opponentMap = getOpponent(game, playerHandler).getMyMap();
            int[] coordinates = getCoordinates(playerHandler.getMessage(), opponentMap);
            placeSonar(coordinates, map, opponentMap);
            playerHandler.setPlayerPoints(playerHandler.getPlayerPoints() - PointValues.SONAR.getPoints());
        } catch (InvalidSyntaxException | InvalidPositionException | NotEnoughPointsException e) {
            playerHandler.sendMessage(e.getMessage());
            try {
                playerHandler.takeTurn();
            } catch (IOException ex) {
                throw new RuntimeException(ex);
            }
        } catch (PlayerNotFoundException e) {
            //TODO mensagem desconecçao
            game.closeGame();
        }
    }


    private void placeSonar(int[] coordinates, List<List<String>> map, List<List<String>> opponentMap) {
        int startRow = coordinates[0] - 1;
        int startCol = coordinates[1] - 1;


        for (int i = startRow; i < startRow + 3; i++) {
            for (int j = startCol; j < startCol + 3; j++) {
                if (checkInvalidPosition(i, j, opponentMap)) {
                    continue;
                }
                if (opponentMap.get(i).get(j).equals("~")) {
                    continue;
                }

                putMarkOnMap(i, j, map);
            }
        }
    }

    /**
     * It marks the coordinate on which the sonar is placed on one's representation of opponent's map.
     *
     * @param row receives int representing a row on the map.
     * @param col receives int representing a column on the map.
     * @param map receives a List of a List of String representing a map.
     */
    private void putMarkOnMap(int row, int col, List<List<String>> map) {
        if (map.get(row).get(col).length() > 1) {
            return;
        }
        map.get(row).set(col, Colors.PURPLE + "?" + Colors.RESET);
    }

<<<<<<< HEAD
=======
    /**
     * @param row receives int representing row on the map.
     * @param col receives int representing column on the map.
     * @param map receives List of a List of Strings representing a map.
     * @return returns true if either row or column are bigger than map size, thus exceeding the boundaries of the map.
     * Row must not exceed the List size.
     * Column must not exceed the size of the List within the List (index represented by row).
     */
    private boolean checkInvalidCoordinate(int row, int col, List<List<String>> map) {
        return row >= map.size() || col >= map.get(row).size();
    }
>>>>>>> 8e0a5559

    /**
     * Creates an array of String by splitting the String message by spaces.
     * Takes two ints from that array index 1 and 2, and stores them in an array of length 2.
     *
     * @param message receives a String as parameter.
     * @param map     receives a List of Lists of Strings as parameter.
     * @return returns an array of int type that represents two coordinates of the map.
     * @throws InvalidSyntaxException   if the input is not allowed.
     * @throws InvalidPositionException if the coordinates are off of the map size, if the length is bigger than 1,
     *                                  and if there is already a space, an '*', or 'R' in that coordinate on the map.
     */
    private int[] getCoordinates(String message, List<List<String>> map) throws InvalidSyntaxException, InvalidPositionException {
        String[] separated = message.split(" ");
        checkValidInput(separated);

        int[] coordinates = new int[2];
        coordinates[0] = Integer.parseInt(separated[1]);
        coordinates[1] = separated[2].charAt(0) - 'A' + 1;

        if (coordinates[0] >= map.size() - 1 || coordinates[1] >= map.get(coordinates[0]).size() - 1) {
            throw new InvalidPositionException(Messages.INVALID_POSITION);
        }
        char position = map.get(coordinates[0]).get(coordinates[1]).charAt(0);
        if (position == '*') {
            throw new InvalidPositionException(Messages.INVALID_POSITION);
        }
        return coordinates;
    }

<<<<<<< HEAD
=======
    /**
     * @param separated receives an array of String as parameter.
     * @throws InvalidSyntaxException throws InvalidSyntaxException if that array is not of length 3,
     *                                if the second index of that array is not a number,
     *                                if the third index of that array is not a char between A and Z.
     */
    private void checkValidInput(String[] separated) throws InvalidSyntaxException {
        if (separated.length != 3) {
            throw new InvalidSyntaxException(Messages.INVALID_PLACEMENT_SYNTAX);
        }
        if (isNotNumber(separated[1])) {
            throw new InvalidSyntaxException(Messages.INVALID_PLACEMENT_SYNTAX);
        }
        if (separated[2].charAt(0) < 65 || separated[2].charAt(0) > 90) {
            throw new InvalidSyntaxException(Messages.INVALID_PLACEMENT_SYNTAX);
        }
    }

    /**
     * @param number Receives a String as parameter.
     * @return Returns true if that String is not a number.
     */
    private boolean isNotNumber(String number) {
        for (char digit : number.toCharArray()) {
            if (!Character.isDigit(digit)) {
                return true;
            }
        }
        return false;
    }

    /**
     * @param game          receives a Battleship game as parameter.
     * @param playerHandler receives a PlayerHandler as parameter that represents the opponent.
     * @return returns a List of a List of Strings that is the opponent's representation of his own map.
     * @throws PlayerNotFoundException if the PlayerHandler representing the opponent is null.
     */
    private List<List<String>> getOpponentMap(Battleship game, Battleship.PlayerHandler playerHandler) throws PlayerNotFoundException {
        Optional<Battleship.PlayerHandler> otherPlayer = game.getOtherPlayer(playerHandler);
        if (otherPlayer.isEmpty()) {
            throw new PlayerNotFoundException(Messages.PLAYER_DISCONNECTED);
        }
        return otherPlayer.get().getMyMap();
    }
>>>>>>> 8e0a5559
}<|MERGE_RESOLUTION|>--- conflicted
+++ resolved
@@ -74,20 +74,6 @@
         map.get(row).set(col, Colors.PURPLE + "?" + Colors.RESET);
     }
 
-<<<<<<< HEAD
-=======
-    /**
-     * @param row receives int representing row on the map.
-     * @param col receives int representing column on the map.
-     * @param map receives List of a List of Strings representing a map.
-     * @return returns true if either row or column are bigger than map size, thus exceeding the boundaries of the map.
-     * Row must not exceed the List size.
-     * Column must not exceed the size of the List within the List (index represented by row).
-     */
-    private boolean checkInvalidCoordinate(int row, int col, List<List<String>> map) {
-        return row >= map.size() || col >= map.get(row).size();
-    }
->>>>>>> 8e0a5559
 
     /**
      * Creates an array of String by splitting the String message by spaces.
@@ -118,51 +104,4 @@
         return coordinates;
     }
 
-<<<<<<< HEAD
-=======
-    /**
-     * @param separated receives an array of String as parameter.
-     * @throws InvalidSyntaxException throws InvalidSyntaxException if that array is not of length 3,
-     *                                if the second index of that array is not a number,
-     *                                if the third index of that array is not a char between A and Z.
-     */
-    private void checkValidInput(String[] separated) throws InvalidSyntaxException {
-        if (separated.length != 3) {
-            throw new InvalidSyntaxException(Messages.INVALID_PLACEMENT_SYNTAX);
-        }
-        if (isNotNumber(separated[1])) {
-            throw new InvalidSyntaxException(Messages.INVALID_PLACEMENT_SYNTAX);
-        }
-        if (separated[2].charAt(0) < 65 || separated[2].charAt(0) > 90) {
-            throw new InvalidSyntaxException(Messages.INVALID_PLACEMENT_SYNTAX);
-        }
-    }
-
-    /**
-     * @param number Receives a String as parameter.
-     * @return Returns true if that String is not a number.
-     */
-    private boolean isNotNumber(String number) {
-        for (char digit : number.toCharArray()) {
-            if (!Character.isDigit(digit)) {
-                return true;
-            }
-        }
-        return false;
-    }
-
-    /**
-     * @param game          receives a Battleship game as parameter.
-     * @param playerHandler receives a PlayerHandler as parameter that represents the opponent.
-     * @return returns a List of a List of Strings that is the opponent's representation of his own map.
-     * @throws PlayerNotFoundException if the PlayerHandler representing the opponent is null.
-     */
-    private List<List<String>> getOpponentMap(Battleship game, Battleship.PlayerHandler playerHandler) throws PlayerNotFoundException {
-        Optional<Battleship.PlayerHandler> otherPlayer = game.getOtherPlayer(playerHandler);
-        if (otherPlayer.isEmpty()) {
-            throw new PlayerNotFoundException(Messages.PLAYER_DISCONNECTED);
-        }
-        return otherPlayer.get().getMyMap();
-    }
->>>>>>> 8e0a5559
 }