package MessagesAndPrinter;

public class Messages {

    public static final String NO_SUCH_COMMAND = "⚠️ Invalid command!";
    public static final String WELCOME = "Welcome to the game!";

    public static final String PLACE_BOAT = "Place your boat.";

    public static final String CANNOT_PLACE = "Sorry, you cannot place the boat there.";
    public static final String YOUR_TURN = "It´s your turn to play!";
    public static final String MISSED = "Sorry, you missed.";
    public static final String BOOM = "Boom! You hit the ship.";
    public static final String KABOOM = "Kaboom! You sunk the ship.";
    public static final String WINNER = "Great! You won the battle!";
    public static final String LOSER = "Sorry, you lost this time.";
    public static final String SHIP_PLACEMENT = "Please place your ships.";
    public static final String INVALID_SYNTAX = "Incorrect syntax.";
    public static final String INVALID_ROTATE_SYNTAX = "Incorrect syntax use: rotate <ship_number>";
    public static final String INVALID_PLACEMENT_SYNTAX = "Incorrect syntax use: place <ship_number> <row> <column>";
    public static final String SHIP_DOESNT_EXIST = "Ship number doesn't match any ship please choose again,";
    public static final String INVALID_POSITION = "Invalid Position";
    public static final String CANT_READY_UP = "Please finish placing your ships.";
    public static final String CHOOSE_CHARACTER = "Please type 1 to choose your character one, and type 2 to choose character two.";
    public static final String READY = "READY!";
    public static final String BOAT_PLACED = "BOAT PLACED";
    public static final String LOST_CONNECTION = "Connection closed...";
    public static final String ERROR = "Something went wrong with the server. Connection closing...";
<<<<<<< HEAD
    public static final String ROTATED_SHIP = "Rotated ship ";
    public static final String PLAYER_DISCONNECTED = "Player Disconnected";
=======
    public static final String HIT_POINTS = "You earn 1 point!";
    public static final String SINK_POINTS = "You earn 2 point!";

>>>>>>> c21e8d8f

}<|MERGE_RESOLUTION|>--- conflicted
+++ resolved
@@ -26,13 +26,10 @@
     public static final String BOAT_PLACED = "BOAT PLACED";
     public static final String LOST_CONNECTION = "Connection closed...";
     public static final String ERROR = "Something went wrong with the server. Connection closing...";
-<<<<<<< HEAD
-    public static final String ROTATED_SHIP = "Rotated ship ";
-    public static final String PLAYER_DISCONNECTED = "Player Disconnected";
-=======
     public static final String HIT_POINTS = "You earn 1 point!";
     public static final String SINK_POINTS = "You earn 2 point!";
 
->>>>>>> c21e8d8f
+    public static final String ROTATED_SHIP = "Rotated ship ";
+    public static final String PLAYER_DISCONNECTED = "Player Disconnected";
 
 }