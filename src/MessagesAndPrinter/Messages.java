package MessagesAndPrinter;

public class Messages {

    public static final String NO_SUCH_COMMAND = "⚠️ Invalid command!";
    public static final String WELCOME = "\n" +
            "888       888          888                                              888                 \n" +
            "888   o   888          888                                              888                 \n" +
            "888  d8b  888          888                                              888                 \n" +
            "888 d888b 888  .d88b.  888  .d8888b .d88b.  88888b.d88b.   .d88b.       888888 .d88b.       \n" +
            "888d88888b888 d8P  Y8b 888 d88P\"   d88\"\"88b 888 \"888 \"88b d8P  Y8b      888   d88\"\"88b      \n" +
            "88888P Y88888 88888888 888 888     888  888 888  888  888 88888888      888   888  888      \n" +
            "8888P   Y8888 Y8b.     888 Y88b.   Y88..88P 888  888  888 Y8b.          Y88b. Y88..88P      \n" +
            "888888b. Y888  \"Y888888888 8888888888Y88P\"  888.d8888b.88888Y8888 d8b    \"Y888 \"Y88P\"       \n" +
            "888  \"88b           888    888    888         d88P  Y88b 888      Y8P                       \n" +
            "888  .88P           888    888    888         Y88b.      888                                \n" +
            "8888888K.   8888b.  888888 888888 888  .d88b.  \"Y888b.   88888b.  888 88888b.               \n" +
            "888  \"Y88b     \"88b 888    888    888 d8P  Y8b    \"Y88b. 888 \"88b 888 888 \"88b              \n" +
            "888    888 .d888888 888    888    888 88888888      \"888 888  888 888 888  888              \n" +
            "888   d88P 888  888 Y88b.  Y88b.  888 Y8b.    Y88b  d88P 888  888 888 888 d88P              \n" +
            "8888888P\"  \"Y888888  \"Y888  \"Y888 888  \"Y8888  \"Y8888P\"  888  888 888 88888P\"               \n" +
            "                                                                      888                   \n" +
            "                                                                      888                   \n" +
            "                                                                      888                   \n";
    public static final String CHOOSE_MAP = "Choose your map.";
    public static final String CANNOT_PLACE = "Sorry, you cannot place the boat there.⛔";
    public static final String YOUR_TURN = "It´s your turn to play!";
    public static final String GIVE_TURN_PERMISSION = "/turn";
    public static final String GIVE_TURN_PERMISSION2 = "/turn2";
    public static final String MISSED = "Sorry, you missed.💦";
<<<<<<< HEAD
    public static final String MISSED_COMMAND = "/miss";
    public static final String BOOM = "💥 Boom! You hit the ship.";
    public static final String BOOM_COMMAND = "/hit";
    public static final String KABOOM = "💥 Kaboom! You sunk the ship.";
=======
    public static final String BOOM ="💥 Boom! You hit the ship.";
    public static final String KABOOM = "💥 Kaboom! You sunk the ship.💥";
>>>>>>> 13b4eaaf
    public static final String WINNER = "Great! You won the battle!";
    public static final String LOSER = "Sorry, you lost this time.";
    public static final String SHIP_PLACEMENT = "Please place your ships.";
    public static final String INVALID_SYNTAX = "Incorrect syntax. ⛔";
    public static final String INVALID_ROTATE_SYNTAX = "Incorrect syntax use: rotate <ship_number> ⛔";
    public static final String INVALID_PLACEMENT_SYNTAX = "Incorrect syntax use: place <ship_number> <row> <column> ⛔";
    public static final String SHIP_DOESNT_EXIST = "Ship number doesn't match any ship please choose again. ⛔";
    public static final String INVALID_POSITION = "Invalid Position";
    public static final String CANT_READY_UP = "Please finish placing your ships.";
    public static final String CHOOSE_CHARACTER = "Please type 1 for character 1, 2 for character 2 and 3 for character 3";
    public static final String READY = "READY!";
    public static final String BOAT_PLACED = "BOAT PLACED";
    public static final String LOST_CONNECTION = "Connection closed...";
    public static final String ERROR = "Something went wrong with the server. Connection closing...";
    public static final String HIT_POINTS = "You earn 1 point!";
    public static final String SINK_POINTS = "You earn 2 point!";
    public static final String POINTS = "You have: %s points.";
    public static final String ROTATED_SHIP = "Rotated ship ";
    public static final String PLAYER_DISCONNECTED = "Player Disconnected";
    public static final String NOT_ENOUGH_POINTS = "You don't have enough points for that ability";

    public static final String PLACE_MINE = "Place your mine or type 0 to continue.";
    public static final String ALREADY_MINED = "You already have a mine there!";
    public static final String WAS_TARGETED = "That location was already targeted!";
    public static final String WAIT_FOR_OPPONENT = "Waiting for opponent.";
    public static final String ALL_SHIPS_PLACED = "All ships in place.";
<<<<<<< HEAD
    public static final String NOT_YOUR_TURN = "Not your turn wait for your opponent to finish.";
=======
    public static final String WELCOME_COMMAND = "/welcome";
>>>>>>> 13b4eaaf
}<|MERGE_RESOLUTION|>--- conflicted
+++ resolved
@@ -28,15 +28,10 @@
     public static final String GIVE_TURN_PERMISSION = "/turn";
     public static final String GIVE_TURN_PERMISSION2 = "/turn2";
     public static final String MISSED = "Sorry, you missed.💦";
-<<<<<<< HEAD
     public static final String MISSED_COMMAND = "/miss";
     public static final String BOOM = "💥 Boom! You hit the ship.";
     public static final String BOOM_COMMAND = "/hit";
     public static final String KABOOM = "💥 Kaboom! You sunk the ship.";
-=======
-    public static final String BOOM ="💥 Boom! You hit the ship.";
-    public static final String KABOOM = "💥 Kaboom! You sunk the ship.💥";
->>>>>>> 13b4eaaf
     public static final String WINNER = "Great! You won the battle!";
     public static final String LOSER = "Sorry, you lost this time.";
     public static final String SHIP_PLACEMENT = "Please place your ships.";
@@ -63,9 +58,6 @@
     public static final String WAS_TARGETED = "That location was already targeted!";
     public static final String WAIT_FOR_OPPONENT = "Waiting for opponent.";
     public static final String ALL_SHIPS_PLACED = "All ships in place.";
-<<<<<<< HEAD
     public static final String NOT_YOUR_TURN = "Not your turn wait for your opponent to finish.";
-=======
     public static final String WELCOME_COMMAND = "/welcome";
->>>>>>> 13b4eaaf
 }