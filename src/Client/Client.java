package Client;

import MessagesAndPrinter.Messages;

import javax.sound.sampled.*;
import java.io.*;
import java.net.Socket;
import java.util.ArrayList;
import java.util.List;

public class Client {
    private final List<Clip> clips = new ArrayList<>();
    private boolean myTurn;


    public Client() {
        getClips();
        myTurn = true;
    }

    private void getClips() {
        try {
            File[] files = new File("Resources/SoundFiles").listFiles();
            for (int i = 0; i < files.length; i++) {
                AudioInputStream ais = AudioSystem.getAudioInputStream(files[i]);
                clips.add(AudioSystem.getClip());
                clips.get(i).open(ais);
            }
        } catch (UnsupportedAudioFileException | IOException | LineUnavailableException e) {
            throw new RuntimeException(e);
        }
    }

    public static void main(String[] args) {
        Client client = new Client();
        try {
            client.start("localhost", 8888);
        } catch (IOException e) {
            System.out.println(Messages.LOST_CONNECTION);
        }
    }

    private void start(String host, int port) throws IOException {

        Socket socket = new Socket(host, port);
        BufferedReader in = new BufferedReader(new InputStreamReader(socket.getInputStream()));
        PrintWriter out = new PrintWriter(socket.getOutputStream(), true);

        new Thread(new KeyboardHandler(out, socket)).start();

        String line;
        while ((line = in.readLine()) != null) {
            if (line.startsWith("/")) {
                checkCommand(line);
                continue;
            }
            System.out.println(line);
        }

        close(socket, in, out);
    }

    private void checkCommand(String line) {
        switch (line) {
            case Messages.BOOM_COMMAND:
                System.out.println(Messages.BOOM);
                play(0);
                break;
            case Messages.MISSED_COMMAND:
                System.out.println(Messages.MISSED);
                play(1);
                break;
<<<<<<< HEAD
            case Messages.GIVE_TURN_PERMISSION:
                myTurn = true;
                break;
            case Messages.GIVE_TURN_PERMISSION2:
                myTurn = true;
                System.out.println(Messages.YOUR_TURN);
                break;
=======
            case Messages.WELCOME:
                play(2);
                break;
//            case Messages.GIVE_TURN_PERMISSION:
//                synchronized (lock) {
//                    lock.notifyAll();
//                }
//                break;
//            case Messages.GIVE_TURN_PERMISSION2:
//                synchronized (lock) {
//                    lock.notifyAll();
//                }
//                System.out.println(Messages.YOUR_TURN);
//                break;
>>>>>>> 13b4eaaf
        }
    }

    private void play(int index) {
<<<<<<< HEAD
        clips.get(index).setMicrosecondPosition(0);
=======
       clips.get(index).setMicrosecondPosition(0);
>>>>>>> 13b4eaaf
        clips.get(index).start();
    }


    private void close(Socket socket, BufferedReader in, PrintWriter out) throws IOException {
        socket.close();
        in.close();
        out.close();
    }


    private class KeyboardHandler implements Runnable {
        private final PrintWriter out;
        private final Socket socket;
        private final BufferedReader in;


        public KeyboardHandler(PrintWriter out, Socket socket) {
            this.out = out;
            this.socket = socket;
            this.in = new BufferedReader(new InputStreamReader(System.in));

        }

        @Override
        public void run() {
            while (!socket.isClosed()) {
                try {
                    String line = in.readLine();
                    if (!myTurn) {
                        System.out.println(Messages.NOT_YOUR_TURN);
                        continue;
                    }
                    out.println(line);
                    myTurn = false;


                } catch (IOException e) {
                    System.out.println(Messages.ERROR);
                    close();
                }
            }
        }

        private void close() {
            try {
                in.close();
                out.close();
                socket.close();
            } catch (IOException e) {
                throw new RuntimeException(e);
            }
        }
    }
}<|MERGE_RESOLUTION|>--- conflicted
+++ resolved
@@ -70,7 +70,6 @@
                 System.out.println(Messages.MISSED);
                 play(1);
                 break;
-<<<<<<< HEAD
             case Messages.GIVE_TURN_PERMISSION:
                 myTurn = true;
                 break;
@@ -78,7 +77,6 @@
                 myTurn = true;
                 System.out.println(Messages.YOUR_TURN);
                 break;
-=======
             case Messages.WELCOME:
                 play(2);
                 break;
@@ -93,16 +91,11 @@
 //                }
 //                System.out.println(Messages.YOUR_TURN);
 //                break;
->>>>>>> 13b4eaaf
         }
     }
 
     private void play(int index) {
-<<<<<<< HEAD
         clips.get(index).setMicrosecondPosition(0);
-=======
-       clips.get(index).setMicrosecondPosition(0);
->>>>>>> 13b4eaaf
         clips.get(index).start();
     }
 
