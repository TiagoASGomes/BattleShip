package Client;

import MessagesAndPrinter.Messages;

import javax.sound.sampled.*;
import java.io.*;
import java.net.Socket;
import java.util.ArrayList;
import java.util.List;

public class Client {
    private final List<Clip> clips = new ArrayList<>();
    private boolean myTurn;

    /**
     *  Constructor method of the Client class,
     */
    public Client() {
        getClips();
        myTurn = true;
    }

    /**
     * This method gets the music clips from a specified file.
     */
    private void getClips() {
        try {
            File[] files = new File("Resources/SoundFiles").listFiles();
            for (int i = 0; i < files.length; i++) {
                AudioInputStream ais = AudioSystem.getAudioInputStream(files[i]);
                clips.add(AudioSystem.getClip());
                clips.get(i).open(ais);
            }
        } catch (UnsupportedAudioFileException | IOException | LineUnavailableException e) {
            System.out.println(Messages.ERROR);
        }
    }

    /**
     * Main method of the Client class,
     * Has a default host and port, so client can access the server,     *
     * @param args address and port to start enter the server.
     */
    public static void main(String[] args) {
        Client client = new Client();
        try {
            client.start("localhost", 8888);
        } catch (IOException e) {
            System.out.println(Messages.LOST_CONNECTION);
            System.exit(0);
        }
    }

    /**
     * This method starts the connection between client and server,
     * Creates a new socket and a new thread that reads the input commands by the client and executes them.
     * @param host Host String as a parameter,
     * @param port int port as a parameter,
     * @throws IOException when it's not possible to connect to the server
     */
    private void start(String host, int port) throws IOException {

        Socket socket = new Socket(host, port);
        BufferedReader in = new BufferedReader(new InputStreamReader(socket.getInputStream()));
        PrintWriter out = new PrintWriter(socket.getOutputStream(), true);

        new Thread(new KeyboardHandler(out, socket)).start();

        String line;
        while (!socket.isClosed() && (line = in.readLine()) != null) {
            if (line.startsWith("/")) {
                checkCommand(line, socket);
                continue;
            }
            System.out.println(line);
        }

        close(socket, in, out);
    }

    private void checkCommand(String line, Socket socket) {
        switch (line) {
            case Messages.BOOM_COMMAND:
                System.out.println(Messages.BOOM);
                play(0);
                break;
            case Messages.MISSED_COMMAND:
                System.out.println(Messages.MISSED);
                play(1);
                break;
            case Messages.GIVE_TURN_PERMISSION:
                myTurn = true;
                break;
            case Messages.GIVE_TURN_PERMISSION2:
                myTurn = true;
                System.out.println(Messages.YOUR_TURN);
                break;
            case Messages.WELCOME_COMMAND:
                play(2);
                break;
<<<<<<< HEAD
=======
            case Messages.QUIT_COMMAND:
                try {
                    socket.close();
                } catch (IOException e) {
                    throw new RuntimeException(e);
                }
>>>>>>> 49e6cf68
        }
    }

    private void play(int index) {
        clips.get(index).setMicrosecondPosition(0);
        clips.get(index).start();
    }


    private void close(Socket socket, BufferedReader in, PrintWriter out) throws IOException {
        socket.close();
        in.close();
        out.close();
    }


    private class KeyboardHandler implements Runnable {
        private final PrintWriter out;
        private final Socket socket;
        private final BufferedReader in;


        public KeyboardHandler(PrintWriter out, Socket socket) {
            this.out = out;
            this.socket = socket;
            this.in = new BufferedReader(new InputStreamReader(System.in));

        }

        @Override
        public void run() {
            while (!socket.isClosed()) {
                try {
                    String line = in.readLine();
                    if (!myTurn) {
                        System.out.println(Messages.NOT_YOUR_TURN);
                        continue;
                    }
                    out.println(line);
                    myTurn = false;


                } catch (IOException e) {
                    System.out.println(Messages.ERROR);
                    close();
                }
            }

        }

        private void close() {
            try {
                in.close();
                out.close();
                socket.close();
            } catch (IOException e) {
                throw new RuntimeException(e);
            }
        }
    }
}<|MERGE_RESOLUTION|>--- conflicted
+++ resolved
@@ -98,15 +98,12 @@
             case Messages.WELCOME_COMMAND:
                 play(2);
                 break;
-<<<<<<< HEAD
-=======
             case Messages.QUIT_COMMAND:
                 try {
                     socket.close();
                 } catch (IOException e) {
                     throw new RuntimeException(e);
                 }
->>>>>>> 49e6cf68
         }
     }
 
