package Client;

import MessagesAndPrinter.Messages;

import javax.sound.sampled.*;
import java.io.*;
import java.net.Socket;
import java.util.ArrayList;
import java.util.List;

public class Client {
    private final List<Clip> clips = new ArrayList<>();
    private boolean myTurn;

    /**
     *  Constructor method of the Client class,
     */
    public Client() {
        getClips();
        myTurn = true;
    }

    /**
     * This method gets the music clips from a specified file.
     */
    private void getClips() {
        try {
            File[] files = new File("Resources/SoundFiles").listFiles();
            for (int i = 0; i < files.length; i++) {
                AudioInputStream ais = AudioSystem.getAudioInputStream(files[i]);
                clips.add(AudioSystem.getClip());
                clips.get(i).open(ais);
            }
        } catch (UnsupportedAudioFileException | IOException | LineUnavailableException e) {
            System.out.println(Messages.ERROR);
        }
    }

    /**
     * Main method of the Client class,
     * Has a default host and port, so client can access the server,     *
     * @param args address and port to start enter the server.
     */
    public static void main(String[] args) {
        Client client = new Client();
        try {
            client.start("localhost", 8888);
        } catch (IOException e) {
            System.out.println(Messages.LOST_CONNECTION);
            System.exit(0);
        }
    }

    /**
     * This method starts the connection between client and server,
     * Creates a new socket and a new thread that reads the input commands by the client and executes them.
     * @param host Host String as a parameter,
     * @param port int port as a parameter,
     * @throws IOException when it's not possible to connect to the server
     */
    private void start(String host, int port) throws IOException {

        Socket socket = new Socket(host, port);
        BufferedReader in = new BufferedReader(new InputStreamReader(socket.getInputStream()));
        PrintWriter out = new PrintWriter(socket.getOutputStream(), true);

        new Thread(new KeyboardHandler(out, socket)).start();

        String line;
        while (!socket.isClosed() && (line = in.readLine()) != null) {
            if (line.startsWith("/")) {
                checkCommand(line, socket);
                continue;
            }
            System.out.println(line);
        }

        close(socket, in, out);
    }

<<<<<<< HEAD
    private void checkCommand(String line, Socket socket) {
=======
    /**
     * Prints the correspondent Message, plays the correspondent song, and/or sets turn permission to true,
     * depending on the command it receives as parameter.
     *
     * @param line receives a String that represents a command.
     */
    private void checkCommand(String line) {
>>>>>>> 08ea36c3
        switch (line) {
            case Messages.BOOM_COMMAND:
                System.out.println(Messages.BOOM);
                play(0);
                break;
            case Messages.MISSED_COMMAND:
                System.out.println(Messages.MISSED);
                play(1);
                break;
            case Messages.GIVE_TURN_PERMISSION:
                myTurn = true;
                break;
            case Messages.GIVE_TURN_PERMISSION2:
                myTurn = true;
                System.out.println(Messages.YOUR_TURN);
                break;
            case Messages.WELCOME_COMMAND:
                play(2);
                break;
<<<<<<< HEAD
            case Messages.QUIT_COMMAND:
                try {
                    socket.close();
                } catch (IOException e) {
                    throw new RuntimeException(e);
                }
=======

>>>>>>> 08ea36c3
        }
    }

    /**
     * Plays a Clip from certain index.
     *
     * @param index receives an int that is the index position of that Clip.
     */
    private void play(int index) {
        clips.get(index).setMicrosecondPosition(0);
        clips.get(index).start();
    }

    /**
     * Closes the Socket, the PrintWriter and the BufferedReader.
     */
    private void close(Socket socket, BufferedReader in, PrintWriter out) throws IOException {
        socket.close();
        in.close();
        out.close();
    }


    private class KeyboardHandler implements Runnable {
        private final PrintWriter out;
        private final Socket socket;
        private final BufferedReader in;

        /**
         * Constructor for KeyboardHandler.
         * Initializes PrintWriter, BufferedReader and Socket.
         *
         * @param out    receives a PrintWriter as parameter.
         * @param socket receives a Socket as parameter
         */
        public KeyboardHandler(PrintWriter out, Socket socket) {
            this.out = out;
            this.socket = socket;
            this.in = new BufferedReader(new InputStreamReader(System.in));

        }

        /**
         * Runs KeyboardHandler. While Socket is not closed,
         * receives inputs and checks if it is the client's turn to play.
         */
        @Override
        public void run() {
            while (!socket.isClosed()) {
                try {
                    String line = in.readLine();
                    if (!myTurn) {
                        System.out.println(Messages.NOT_YOUR_TURN);
                        continue;
                    }
                    out.println(line);
                    myTurn = false;


                } catch (IOException e) {
                    System.out.println(Messages.ERROR);
                    close();
                }
            }

        }

        /**
         * Closes the Socket, the PrintWriter and the BufferedReader.
         */
        private void close() {
            try {
                in.close();
                out.close();
                socket.close();
            } catch (IOException e) {
                throw new RuntimeException(e);
            }
        }
    }
}<|MERGE_RESOLUTION|>--- conflicted
+++ resolved
@@ -77,18 +77,14 @@
 
         close(socket, in, out);
     }
-
-<<<<<<< HEAD
-    private void checkCommand(String line, Socket socket) {
-=======
     /**
      * Prints the correspondent Message, plays the correspondent song, and/or sets turn permission to true,
      * depending on the command it receives as parameter.
      *
      * @param line receives a String that represents a command.
      */
-    private void checkCommand(String line) {
->>>>>>> 08ea36c3
+    private void checkCommand(String line, Socket socket) {
+
         switch (line) {
             case Messages.BOOM_COMMAND:
                 System.out.println(Messages.BOOM);
@@ -108,16 +104,12 @@
             case Messages.WELCOME_COMMAND:
                 play(2);
                 break;
-<<<<<<< HEAD
             case Messages.QUIT_COMMAND:
                 try {
                     socket.close();
                 } catch (IOException e) {
                     throw new RuntimeException(e);
                 }
-=======
-
->>>>>>> 08ea36c3
         }
     }
 
@@ -182,7 +174,6 @@
                     close();
                 }
             }
-
         }
 
         /**
