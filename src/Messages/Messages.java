package Messages;

public class Messages {

    public static final String NO_SUCH_COMMAND = "⚠️ Invalid command!";
    public static final String WELCOME = "Welcome to the game!";
<<<<<<< HEAD
=======

    public static final String PLACE_BOAT = "Place your boat.";

>>>>>>> b51fba7e
    public static final String CANNOT_PLACE = "Sorry, you cannot place the boat there.";
    public static final String YOUR_TURN = "It´s your turn to play!";
    public static final String MISSED = "Sorry, you missed.";
    public static final String BOOM = "Boom! You hit the ship.";
    public static final String KABOOM = "Kaboom! You sunk the ship.";
    public static final String WINNER = "Great! You won the battle!";
    public static final String LOSER = "Sorry, you lost this time.";
    public static final String SHIP_PLACEMENT = "Please place your ships.";
    public static final String INVALID_SYNTAX = "Incorrect syntax";
    public static final String CANT_READY_UP = "Please finish placing your ships";

    public static final String CHOOSE_CHARACTER = "Please type 1 to choose your character one, and type 2 to choose character two";


}<|MERGE_RESOLUTION|>--- conflicted
+++ resolved
@@ -4,12 +4,9 @@
 
     public static final String NO_SUCH_COMMAND = "⚠️ Invalid command!";
     public static final String WELCOME = "Welcome to the game!";
-<<<<<<< HEAD
-=======
 
     public static final String PLACE_BOAT = "Place your boat.";
 
->>>>>>> b51fba7e
     public static final String CANNOT_PLACE = "Sorry, you cannot place the boat there.";
     public static final String YOUR_TURN = "It´s your turn to play!";
     public static final String MISSED = "Sorry, you missed.";
